/*
 * Copyright 2016 Google Inc. All Rights Reserved.
 * Licensed under the Apache License, Version 2.0 (the "License");
 * you may not use this file except in compliance with the License.
 * You may obtain a copy of the License at
 *
 *     http://www.apache.org/licenses/LICENSE-2.0
 *
 * Unless required by applicable law or agreed to in writing, software
 * distributed under the License is distributed on an "AS IS" BASIS,
 * WITHOUT WARRANTIES OR CONDITIONS OF ANY KIND, either express or implied.
 * See the License for the specific language governing permissions and
 * limitations under the License.
 */
var AdaptivePlayer = require('./adaptive-player');
var EventEmitter = require('eventemitter3');
var Eyes = require('./eyes');
var HotspotRenderer = require('./hotspot-renderer');
var ReticleRenderer = require('./reticle-renderer');
var SphereRenderer = require('./sphere-renderer');
var TWEEN = require('tween.js');
var Util = require('../util');
var VideoProxy = require('./video-proxy');
var WebVRManager = require('webvr-boilerplate');

var AUTOPAN_DURATION = 3000;
var AUTOPAN_ANGLE = 0.4;

/**
 * The main WebGL rendering entry point. Manages the scene, camera, VR-related
 * rendering updates. Interacts with the WebVRManager.
 *
 * Coordinates the other renderers: SphereRenderer, HotspotRenderer,
 * ReticleRenderer.
 *
 * Also manages the AdaptivePlayer and VideoProxy.
 *
 * Emits the following events:
 *   load: when the scene is loaded.
 *   error: if there is an error loading the scene.
 *   modechange(Boolean isVR): if the mode (eg. VR, fullscreen, etc) changes.
 */
function WorldRenderer() {
  this.init_();

  this.sphereRenderer = new SphereRenderer(this.scene);
  this.hotspotRenderer = new HotspotRenderer(this);
  this.hotspotRenderer.on('focus', this.onHotspotFocus_.bind(this));
  this.hotspotRenderer.on('blur', this.onHotspotBlur_.bind(this));
  this.reticleRenderer = new ReticleRenderer(this.camera);

  // Get the VR Display as soon as we initialize.
  navigator.getVRDisplays().then(function(displays) {
    if (displays.length > 0) {
      this.vrDisplay = displays[0];
    }
  }.bind(this));

}
WorldRenderer.prototype = new EventEmitter();

WorldRenderer.prototype.render = function(time) {
  this.controls.update();
  this.hotspotRenderer.update(this.camera);
  TWEEN.update(time);
  this.effect.render(this.scene, this.camera);
};

/**
 * @return {Promise} When the scene is fully loaded.
 */
WorldRenderer.prototype.setScene = function(scene) {
  var self = this;
  var promise = new Promise(function(resolve, reject) {
    self.sceneResolve = resolve;
    self.sceneReject = reject;
  });

  if (!scene || !scene.isValid()) {
    this.didLoadFail_(scene.errorMessage);
    return;
  }

  var params = {
    isStereo: scene.isStereo,
    loop: scene.loop
  };
  this.setDefaultYaw_(scene.defaultYaw || 0);

  // Disable VR mode if explicitly disabled, or if we're loading a video on iOS
  // 9 or earlier.
  if (scene.isVROff || (scene.video && Util.isIOS9OrLess())) {
    this.manager.setVRCompatibleOverride(false);
  }

  // Set various callback overrides in iOS.
  if (Util.isIOS()) {
    this.manager.setFullscreenCallback(function() {
      Util.sendParentMessage({type: 'enter-fullscreen'});
    });
    this.manager.setExitFullscreenCallback(function() {
      Util.sendParentMessage({type: 'exit-fullscreen'});
    });
    this.manager.setVRCallback(function() {
      Util.sendParentMessage({type: 'enter-vr'});
    });
  }

  // If we're dealing with an image, and not a video.
  if (scene.image && !scene.video) {
    if (scene.preview) {
      // First load the preview.
      this.sphereRenderer.setPhotosphere(scene.preview, params).then(function() {
        // As soon as something is loaded, emit the load event to hide the
        // loading progress bar.
        self.didLoad_();
        // Then load the full resolution image.
        self.sphereRenderer.setPhotosphere(scene.image, params);
      }).catch(self.didLoadFail_.bind(self));
    } else {
      // No preview -- go straight to rendering the full image.
      this.sphereRenderer.setPhotosphere(scene.image, params).then(function() {
        self.didLoad_();
      }).catch(self.didLoadFail_.bind(self));
    }
  } else if (scene.video) {
    if (Util.isIE11()) {
      // On IE 11, if an 'image' param is provided, load it instead of showing
      // an error.
      //
      // TODO(smus): Once video textures are supported, remove this fallback.
      if (scene.image) {
        this.sphereRenderer.setPhotosphere(scene.image, params).then(function() {
          self.didLoad_();
        }).catch(self.didLoadFail_.bind(self));
      } else {
        this.didLoadFail_('Video is not supported on IE11.');
      }
    } else {
<<<<<<< HEAD
      this.player = new AdaptivePlayer(params);
      this.player.on('load', function(videoElement) {
        self.sphereRenderer.set360Video(videoElement, params).then(function() {
=======
      this.player = new AdaptivePlayer();
      this.player.on('load', function(videoElement, videoType) {
        self.sphereRenderer.set360Video(videoElement, videoType, params).then(function() {
>>>>>>> b115aa56
          self.didLoad_({videoElement: videoElement});
        }).catch(self.didLoadFail_.bind(self));
      });
      this.player.on('error', function(error) {
        self.didLoadFail_('Video load error: ' + error);
      });
      this.player.load(scene.video);

      this.videoProxy = new VideoProxy(this.player.video);
    }
  }

  this.sceneInfo = scene;
  if (Util.isDebug()) {
    console.log('Loaded scene', scene);
  }

  return promise;
};

WorldRenderer.prototype.isVRMode = function() {
  return !!this.vrDisplay && this.vrDisplay.isPresenting;
};

WorldRenderer.prototype.submitFrame = function() {
  if (this.isVRMode()) {
    this.vrDisplay.submitFrame();
  }
};

WorldRenderer.prototype.destroy = function() {
  if (this.player) {
    this.player.removeAllListeners();
    this.player.destroy();
    this.player = null;
  }
}

WorldRenderer.prototype.didLoad_ = function(opt_event) {
  var event = opt_event || {};
  this.emit('load', event);
  if (this.sceneResolve) {
    this.sceneResolve();
  }
};

WorldRenderer.prototype.didLoadFail_ = function(message) {
  this.emit('error', message);
  if (this.sceneReject) {
    this.sceneReject(message);
  }
};

/**
 * Sets the default yaw.
 * @param {Number} angleRad The yaw in radians.
 */
WorldRenderer.prototype.setDefaultYaw_ = function(angleRad) {
  // Rotate the camera parent to take into account the scene's rotation.
  // By default, it should be at the center of the image.
  this.camera.parent.rotation.y = (Math.PI / 2.0) + angleRad;
};

/**
 * Do the initial camera tween to rotate the camera, giving an indication that
 * there is live content there (on desktop only).
 */
WorldRenderer.prototype.autopan = function(duration) {
  var targetY = this.camera.parent.rotation.y - AUTOPAN_ANGLE;
  var tween = new TWEEN.Tween(this.camera.parent.rotation)
      .to({y: targetY}, AUTOPAN_DURATION)
      .easing(TWEEN.Easing.Quadratic.Out)
      .start();
};

WorldRenderer.prototype.init_ = function() {
  var container = document.querySelector('body');
  var aspect = window.innerWidth / window.innerHeight;
  var camera = new THREE.PerspectiveCamera(75, aspect, 0.1, 100);
  camera.layers.enable(1);

  var cameraDummy = new THREE.Object3D();
  cameraDummy.add(camera);

  // Antialiasing disabled to improve performance.
  var renderer = new THREE.WebGLRenderer({antialias: false});
  renderer.setClearColor(0x000000, 0);
  renderer.setSize(window.innerWidth, window.innerHeight);
  renderer.setPixelRatio(window.devicePixelRatio);

  container.appendChild(renderer.domElement);

  var controls = new THREE.VRControls(camera);
  var effect = new THREE.VREffect(renderer);

  // Disable eye separation.
  effect.scale = 0;
  effect.setSize(window.innerWidth, window.innerHeight);

  // Present submission of frames automatically. This is done manually in
  // submitFrame().
  effect.autoSubmitFrame = false;

  this.camera = camera;
  this.renderer = renderer;
  this.effect = effect;
  this.controls = controls;
  this.manager = new WebVRManager(renderer, effect, {predistorted: false});

  this.scene = this.createScene_();
  this.scene.add(this.camera.parent);


  // Watch the resize event.
  window.addEventListener('resize', this.onResize_.bind(this));

  // Prevent context menu.
  window.addEventListener('contextmenu', this.onContextMenu_.bind(this));

  window.addEventListener('vrdisplaypresentchange',
                          this.onVRDisplayPresentChange_.bind(this));
};

WorldRenderer.prototype.onResize_ = function() {
  this.effect.setSize(window.innerWidth, window.innerHeight);
  this.camera.aspect = window.innerWidth / window.innerHeight;
  this.camera.updateProjectionMatrix();
};

WorldRenderer.prototype.onVRDisplayPresentChange_ = function(e) {
  if (Util.isDebug()) {
    console.log('onVRDisplayPresentChange_');
  }
  var isVR = this.isVRMode();

  // If the mode changed to VR and there is at least one hotspot, show reticle.
  var isReticleVisible = isVR && this.hotspotRenderer.getCount() > 0;
  //this.reticleRenderer.setVisibility(isReticleVisible);

  // Resize the renderer for good measure.
  this.onResize_();

  // Analytics.
  if (window.analytics) {
    analytics.logModeChanged(isVR);
  }

  // When exiting VR mode from iOS, make sure we emit back an exit-fullscreen event.
  if (!isVR && Util.isIOS()) {
    Util.sendParentMessage({type: 'exit-fullscreen'});
  }

  // Emit a mode change event back to any listeners.
  this.emit('modechange', isVR);
};

WorldRenderer.prototype.createScene_ = function(opt_params) {
  var scene = new THREE.Scene();

  // Add a group for the photosphere.
  var photoGroup = new THREE.Object3D();
  photoGroup.name = 'photo';
  scene.add(photoGroup);

  return scene;
};

WorldRenderer.prototype.onHotspotFocus_ = function(id) {
  // Set the default cursor to be a pointer.
  this.setCursor_('pointer');
};

WorldRenderer.prototype.onHotspotBlur_ = function(id) {
  // Reset the default cursor to be the default one.
  this.setCursor_('');
};

WorldRenderer.prototype.setCursor_ = function(cursor) {
  this.renderer.domElement.style.cursor = cursor;
};

WorldRenderer.prototype.onContextMenu_ = function(e) {
  e.preventDefault();
  e.stopPropagation();
  return false;
};

module.exports = WorldRenderer;<|MERGE_RESOLUTION|>--- conflicted
+++ resolved
@@ -137,15 +137,9 @@
         this.didLoadFail_('Video is not supported on IE11.');
       }
     } else {
-<<<<<<< HEAD
       this.player = new AdaptivePlayer(params);
-      this.player.on('load', function(videoElement) {
-        self.sphereRenderer.set360Video(videoElement, params).then(function() {
-=======
-      this.player = new AdaptivePlayer();
       this.player.on('load', function(videoElement, videoType) {
         self.sphereRenderer.set360Video(videoElement, videoType, params).then(function() {
->>>>>>> b115aa56
           self.didLoad_({videoElement: videoElement});
         }).catch(self.didLoadFail_.bind(self));
       });
