--- conflicted
+++ resolved
@@ -2,7 +2,6 @@
 .DS_Store
 *.swp
 *.swo
-<<<<<<< HEAD
 build
 .idea
 *.iml
@@ -64,11 +63,4 @@
 .yarn-integrity
 
 # dotenv environment variables file
-.env
-=======
-npm-debug.log
-node_modules
-build
-.idea
-*.iml
->>>>>>> 02c31ea6
+.env