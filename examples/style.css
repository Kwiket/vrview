--- conflicted
+++ resolved
@@ -21,8 +21,13 @@
   margin-top: 0;
 }
 
-<<<<<<< HEAD
-iframe { border: 0; }
+iframe {
+  display: block;
+  border: none;
+  margin: 10px auto;
+  padding: 0;
+  border: 0;
+}
 
 #controls {
   overflow: hidden;
@@ -63,15 +68,6 @@
   background: url('img/ic_volume_up_black_24dp.svg');
 }
 
-=======
-iframe {
-  display: block;
-  border: none;
-  margin: 10px auto;
-  padding: 0;
-}
->>>>>>> c1238905
-
 /* MOBILE */
 @media screen and (max-width: 700px) {
   iframe {
@@ -89,12 +85,8 @@
     width: 700px;
     margin: 1rem auto;
   }
-<<<<<<< HEAD
 
   /* Kill gap between controls and iframe. */
   iframe { margin-bottom: 0; }
   #controls { margin-top: 0; }
-}
-=======
-}
->>>>>>> c1238905
+}